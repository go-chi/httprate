--- conflicted
+++ resolved
@@ -42,6 +42,7 @@
 
 	if onLimit == nil {
 		onLimit = func(w http.ResponseWriter, r *http.Request) {
+      w.Header().Set("Retry-After", fmt.Sprintf("%d", int(l.windowLength.Seconds()))) // RFC 6585
 			http.Error(w, http.StatusText(http.StatusTooManyRequests), http.StatusTooManyRequests)
 		}
 	}
@@ -119,12 +120,7 @@
 		}
 
 		if nrate >= l.requestLimit {
-<<<<<<< HEAD
 			l.onRequestLimit(w, r)
-=======
-			w.Header().Set("Retry-After", fmt.Sprintf("%d", int(l.windowLength.Seconds()))) // RFC 6585
-			http.Error(w, http.StatusText(http.StatusTooManyRequests), http.StatusTooManyRequests)
->>>>>>> f8d83b3d
 			return
 		}
 
